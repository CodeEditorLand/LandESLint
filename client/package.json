--- conflicted
+++ resolved
@@ -1,14 +1,7 @@
 {
 	"dependencies": {},
 	"description": "Integrates ESLint into VS Code.",
-<<<<<<< HEAD
-	"devDependencies": {},
-	"displayName": "ESLint",
-	"name": "client",
-	"scripts": {}
-=======
 	"scripts": {},
 	"dependencies": {},
 	"devDependencies": {}
->>>>>>> 38178511
 }