--- conflicted
+++ resolved
@@ -1,12 +1,6 @@
 {
 	"dependencies": {},
 	"description": "Integrates ESLint into VS Code.",
-<<<<<<< HEAD
-	"devDependencies": {},
-	"displayName": "ESLint",
-	"name": "client",
-	"scripts": {}
-=======
 	"version": "3.0.10",
 	"private": true,
 	"author": "Microsoft Corporation",
@@ -31,5 +25,4 @@
 		"test": "node ../node_modules/mocha/bin/_mocha",
 		"lint": "node ../node_modules/eslint/bin/eslint.js --ext ts src"
 	}
->>>>>>> 2fbc0e9f
 }