{
	"name": "client",
	"displayName": "ESLint",
	"version": "0.0.1",
	"private": false,
	"description": "Integrates ESLint into VS Code.",
<<<<<<< HEAD
	"homepage": "https://github.com/CodeEditorLand/Foundation#readme",
	"bugs": {
		"url": "https://github.com/CodeEditorLand/Foundation/issues"
	},
	"repository": {
		"type": "git",
		"url": "git+https://github.com/CodeEditorLand/Foundation.git"
	},
	"license": "SEE LICENSE IN LICENSE",
	"author": {
		"name": "Playform",
		"email": "Hello@Playform.Cloud",
		"url": "https://playform.cloud"
	},
	"type": "module",
	"scripts": {
		"prepublishOnly": "TypeScriptESBuild 'Source/**/*.ts'"
	},
	"dependencies": {
		"vscode-languageclient": "10.0.0-next.2"
	},
	"devDependencies": {
		"@types/vscode": "1.86.0",
		"typescript-esbuild": "0.4.5"
	},
=======
	"keywords": [
		"land"
	],
	"homepage": "HTTPS://GitHub.Com/CodeEditorLand/LandESLint#readme",
	"bugs": {
		"url": "HTTPS://GitHub.Com/CodeEditorLand/LandESLint/issues"
	},
	"repository": {
		"type": "git",
		"url": "git+HTTPS://github.com/CodeEditorLand/LandESLint.git"
	},
	"license": "SEE LICENSE IN LICENSE",
	"author": {
		"name": "🌆 — Land —",
		"email": "Land@PlayForm.Cloud",
		"url": "HTTPS://Land.PlayForm.Cloud"
	},
	"type": "module",
	"scripts": {
		"Document": "Document 'Source/**/*.ts'",
		"prepublishOnly": "Build 'Source/**/*.ts'"
	},
	"dependencies": {},
	"devDependencies": {
		"@playform/build": "0.0.7",
		"@playform/document": "0.0.6"
	},
>>>>>>> d2df29cc
	"publishConfig": {
		"access": "public"
	}
}<|MERGE_RESOLUTION|>--- conflicted
+++ resolved
@@ -4,33 +4,6 @@
 	"version": "0.0.1",
 	"private": false,
 	"description": "Integrates ESLint into VS Code.",
-<<<<<<< HEAD
-	"homepage": "https://github.com/CodeEditorLand/Foundation#readme",
-	"bugs": {
-		"url": "https://github.com/CodeEditorLand/Foundation/issues"
-	},
-	"repository": {
-		"type": "git",
-		"url": "git+https://github.com/CodeEditorLand/Foundation.git"
-	},
-	"license": "SEE LICENSE IN LICENSE",
-	"author": {
-		"name": "Playform",
-		"email": "Hello@Playform.Cloud",
-		"url": "https://playform.cloud"
-	},
-	"type": "module",
-	"scripts": {
-		"prepublishOnly": "TypeScriptESBuild 'Source/**/*.ts'"
-	},
-	"dependencies": {
-		"vscode-languageclient": "10.0.0-next.2"
-	},
-	"devDependencies": {
-		"@types/vscode": "1.86.0",
-		"typescript-esbuild": "0.4.5"
-	},
-=======
 	"keywords": [
 		"land"
 	],
@@ -58,7 +31,6 @@
 		"@playform/build": "0.0.7",
 		"@playform/document": "0.0.6"
 	},
->>>>>>> d2df29cc
 	"publishConfig": {
 		"access": "public"
 	}
