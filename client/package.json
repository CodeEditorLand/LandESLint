{
	"name": "client",
	"displayName": "ESLint",
	"description": "Integrates ESLint into VS Code.",
<<<<<<< HEAD
	"scripts": {},
	"dependencies": {},
	"devDependencies": {}
=======
	"version": "3.0.10",
	"private": true,
	"author": "Microsoft Corporation",
	"license": "MIT",
	"repository": {
		"type": "git",
		"url": "https://github.com/Microsoft/vscode-eslint.git"
	},
	"bugs": {
		"url": "https://github.com/Microsoft/vscode-eslint/issues"
	},
	"engines": {
		"vscode": "^1.91.0"
	},
	"devDependencies": {
		"@types/vscode": "1.91.0"
	},
	"dependencies": {
		"vscode-languageclient": "10.0.0-next.9"
	},
	"scripts": {
		"test": "node ../node_modules/mocha/bin/_mocha",
		"lint": "node ../node_modules/eslint/bin/eslint.js --ext ts src"
	}
>>>>>>> edc9685b
}<|MERGE_RESOLUTION|>--- conflicted
+++ resolved
@@ -2,11 +2,6 @@
 	"name": "client",
 	"displayName": "ESLint",
 	"description": "Integrates ESLint into VS Code.",
-<<<<<<< HEAD
-	"scripts": {},
-	"dependencies": {},
-	"devDependencies": {}
-=======
 	"version": "3.0.10",
 	"private": true,
 	"author": "Microsoft Corporation",
@@ -31,5 +26,4 @@
 		"test": "node ../node_modules/mocha/bin/_mocha",
 		"lint": "node ../node_modules/eslint/bin/eslint.js --ext ts src"
 	}
->>>>>>> edc9685b
 }