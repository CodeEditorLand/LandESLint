--- conflicted
+++ resolved
@@ -6,11 +6,7 @@
 		"webpack:dev": "npm run clean && webpack --mode none --config ./webpack.config.js"
 	},
 	"dependencies": {
-<<<<<<< HEAD
-		"semver": "7.6.3"
-=======
 		"semver": "7.6.0"
->>>>>>> 16c8641d
 	},
 	"devDependencies": {
 		"@types/semver": "7.5.8"
