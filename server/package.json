{
	"name": "eslint-server",
	"version": "0.0.1",
	"private": false,
<<<<<<< HEAD
	"homepage": "https://github.com/CodeEditorLand/Foundation#readme",
	"bugs": {
		"url": "https://github.com/CodeEditorLand/Foundation/issues"
	},
	"repository": {
		"type": "git",
		"url": "git+https://github.com/CodeEditorLand/Foundation.git"
	},
	"license": "SEE LICENSE IN LICENSE",
	"author": {
		"name": "Playform",
		"email": "Hello@Playform.Cloud",
		"url": "https://playform.cloud"
	},
	"type": "module",
	"scripts": {
		"clean": "rimraf ./out",
		"prepublishOnly": "TypeScriptESBuild 'Source/**/*.ts'",
=======
	"keywords": [
		"land"
	],
	"homepage": "HTTPS://GitHub.Com/CodeEditorLand/LandESLint#readme",
	"bugs": {
		"url": "HTTPS://GitHub.Com/CodeEditorLand/LandESLint/issues"
	},
	"repository": {
		"type": "git",
		"url": "git+HTTPS://github.com/CodeEditorLand/LandESLint.git"
	},
	"license": "SEE LICENSE IN LICENSE",
	"author": {
		"name": "🌆 — Land —",
		"email": "Land@PlayForm.Cloud",
		"url": "HTTPS://Land.PlayForm.Cloud"
	},
	"type": "module",
	"scripts": {
		"Document": "Document 'Source/**/*.ts'",
		"clean": "rimraf ./out",
		"prepublishOnly": "Build 'Source/**/*.ts'",
>>>>>>> d2df29cc
		"webpack": "npm run clean && webpack --mode production --config ./webpack.config.js",
		"webpack:dev": "npm run clean && webpack --mode none --config ./webpack.config.js"
	},
	"dependencies": {
<<<<<<< HEAD
		"semver": "^7.6.0",
		"vscode-languageserver": "10.0.0-next.2",
		"vscode-languageserver-textdocument": "1.0.11",
		"vscode-uri": "^3.0.8"
	},
	"devDependencies": {
		"@types/semver": "^7.5.8",
		"typescript-esbuild": "0.4.5"
=======
		"semver": "7.6.0"
	},
	"devDependencies": {
		"@playform/build": "0.0.7",
		"@playform/document": "0.0.6",
		"@types/semver": "7.5.8"
>>>>>>> d2df29cc
	},
	"publishConfig": {
		"access": "public"
	}
}<|MERGE_RESOLUTION|>--- conflicted
+++ resolved
@@ -2,26 +2,6 @@
 	"name": "eslint-server",
 	"version": "0.0.1",
 	"private": false,
-<<<<<<< HEAD
-	"homepage": "https://github.com/CodeEditorLand/Foundation#readme",
-	"bugs": {
-		"url": "https://github.com/CodeEditorLand/Foundation/issues"
-	},
-	"repository": {
-		"type": "git",
-		"url": "git+https://github.com/CodeEditorLand/Foundation.git"
-	},
-	"license": "SEE LICENSE IN LICENSE",
-	"author": {
-		"name": "Playform",
-		"email": "Hello@Playform.Cloud",
-		"url": "https://playform.cloud"
-	},
-	"type": "module",
-	"scripts": {
-		"clean": "rimraf ./out",
-		"prepublishOnly": "TypeScriptESBuild 'Source/**/*.ts'",
-=======
 	"keywords": [
 		"land"
 	],
@@ -44,28 +24,16 @@
 		"Document": "Document 'Source/**/*.ts'",
 		"clean": "rimraf ./out",
 		"prepublishOnly": "Build 'Source/**/*.ts'",
->>>>>>> d2df29cc
 		"webpack": "npm run clean && webpack --mode production --config ./webpack.config.js",
 		"webpack:dev": "npm run clean && webpack --mode none --config ./webpack.config.js"
 	},
 	"dependencies": {
-<<<<<<< HEAD
-		"semver": "^7.6.0",
-		"vscode-languageserver": "10.0.0-next.2",
-		"vscode-languageserver-textdocument": "1.0.11",
-		"vscode-uri": "^3.0.8"
-	},
-	"devDependencies": {
-		"@types/semver": "^7.5.8",
-		"typescript-esbuild": "0.4.5"
-=======
 		"semver": "7.6.0"
 	},
 	"devDependencies": {
 		"@playform/build": "0.0.7",
 		"@playform/document": "0.0.6",
 		"@types/semver": "7.5.8"
->>>>>>> d2df29cc
 	},
 	"publishConfig": {
 		"access": "public"
