{
<<<<<<< HEAD
	"name": "eslint_ts",
	"devDependencies": {}
=======
	"devDependencies": {},
	"name": "eslint_ts"
>>>>>>> 5cd4c9bc
}<|MERGE_RESOLUTION|>--- conflicted
+++ resolved
@@ -1,9 +1,4 @@
 {
-<<<<<<< HEAD
-	"name": "eslint_ts",
-	"devDependencies": {}
-=======
 	"devDependencies": {},
 	"name": "eslint_ts"
->>>>>>> 5cd4c9bc
 }