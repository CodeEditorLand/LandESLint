--- conflicted
+++ resolved
@@ -1,9 +1,4 @@
 {
-<<<<<<< HEAD
-	"name": "eslint8_0",
-	"devDependencies": {}
-=======
 	"devDependencies": {},
 	"name": "eslint8_0"
->>>>>>> 5cd4c9bc
 }