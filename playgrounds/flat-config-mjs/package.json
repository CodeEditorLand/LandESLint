--- conflicted
+++ resolved
@@ -1,10 +1,6 @@
 {
 	"name": "eslint8_flat_config_mjs",
 	"devDependencies": {
-<<<<<<< HEAD
-		"globals": "15.8.0"
-=======
 		"globals": "14.0.0"
->>>>>>> 16c8641d
 	}
 }