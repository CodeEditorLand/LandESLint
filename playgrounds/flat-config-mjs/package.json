--- conflicted
+++ resolved
@@ -1,13 +1,6 @@
 {
-<<<<<<< HEAD
-	"devDependencies": {
-		"globals": "^14.0.0"
-	},
-	"name": "eslint8_flat_config_mjs"
-=======
 	"name": "eslint8_flat_config_mjs",
 	"devDependencies": {
 		"globals": "15.8.0"
 	}
->>>>>>> 38178511
 }