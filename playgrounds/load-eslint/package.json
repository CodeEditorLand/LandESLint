{
	"name": "eslint8_flat_config",
	"version": "0.0.1",
	"private": false,
<<<<<<< HEAD
	"homepage": "https://github.com/CodeEditorLand/Foundation#readme",
	"bugs": {
		"url": "https://github.com/CodeEditorLand/Foundation/issues"
	},
	"repository": {
		"type": "git",
		"url": "git+https://github.com/CodeEditorLand/Foundation.git"
	},
	"license": "SEE LICENSE IN LICENSE",
	"author": {
		"name": "Playform",
		"email": "Hello@Playform.Cloud",
		"url": "https://playform.cloud"
	},
	"type": "module",
	"scripts": {
		"prepublishOnly": "TypeScriptESBuild 'Source/**/*.ts'"
	},
	"devDependencies": {
		"globals": "^14.0.0",
		"typescript-esbuild": "0.4.5"
=======
	"keywords": [
		"land"
	],
	"homepage": "HTTPS://GitHub.Com/CodeEditorLand/LandESLint#readme",
	"bugs": {
		"url": "HTTPS://GitHub.Com/CodeEditorLand/LandESLint/issues"
	},
	"repository": {
		"type": "git",
		"url": "git+HTTPS://github.com/CodeEditorLand/LandESLint.git"
	},
	"license": "SEE LICENSE IN LICENSE",
	"author": {
		"name": "🌆 — Land —",
		"email": "Land@PlayForm.Cloud",
		"url": "HTTPS://Land.PlayForm.Cloud"
	},
	"type": "module",
	"scripts": {
		"Document": "Document 'Source/**/*.ts'",
		"prepublishOnly": "Build 'Source/**/*.ts'"
	},
	"devDependencies": {
		"@playform/build": "0.0.7",
		"@playform/document": "0.0.6",
		"globals": "15.1.0"
>>>>>>> d2df29cc
	},
	"publishConfig": {
		"access": "public"
	}
}<|MERGE_RESOLUTION|>--- conflicted
+++ resolved
@@ -2,29 +2,6 @@
 	"name": "eslint8_flat_config",
 	"version": "0.0.1",
 	"private": false,
-<<<<<<< HEAD
-	"homepage": "https://github.com/CodeEditorLand/Foundation#readme",
-	"bugs": {
-		"url": "https://github.com/CodeEditorLand/Foundation/issues"
-	},
-	"repository": {
-		"type": "git",
-		"url": "git+https://github.com/CodeEditorLand/Foundation.git"
-	},
-	"license": "SEE LICENSE IN LICENSE",
-	"author": {
-		"name": "Playform",
-		"email": "Hello@Playform.Cloud",
-		"url": "https://playform.cloud"
-	},
-	"type": "module",
-	"scripts": {
-		"prepublishOnly": "TypeScriptESBuild 'Source/**/*.ts'"
-	},
-	"devDependencies": {
-		"globals": "^14.0.0",
-		"typescript-esbuild": "0.4.5"
-=======
 	"keywords": [
 		"land"
 	],
@@ -51,7 +28,6 @@
 		"@playform/build": "0.0.7",
 		"@playform/document": "0.0.6",
 		"globals": "15.1.0"
->>>>>>> d2df29cc
 	},
 	"publishConfig": {
 		"access": "public"
