--- conflicted
+++ resolved
@@ -609,17 +609,10 @@
 		"onStartupFinished"
 	],
 	"devDependencies": {
-<<<<<<< HEAD
-		"@types/node": "20.14.11",
-		"esbuild": "0.23.0",
-		"merge-options": "3.0.4",
-		"rimraf": "6.0.1",
-=======
 		"@types/node": "18.14.6",
 		"esbuild": "0.23.0",
 		"merge-options": "3.0.4",
 		"rimraf": "5.0.5",
->>>>>>> 16c8641d
 		"shelljs": "0.8.5",
 		"ts-loader": "9.5.1"
 	},
