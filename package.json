{
<<<<<<< HEAD
	"name": "vscode-eslint",
	"displayName": "ESLint",
	"description": "Integrates ESLint JavaScript into VS Code.",
	"main": "./client/out/extension",
	"scripts": {
		"clean": "rimraf client/out && rimraf server/out",
		"compile": "tsc -b",
		"compile:client": "tsc -b ./client/tsconfig.json",
		"compile:server": "tsc -b ./server/tsconfig.json",
		"esbuild": "npm run clean && node ./esbuild.js",
		"symlink:lsp": "node ./build/bin/symlink.js",
		"webpack": "npm run clean && webpack --mode production --config ./client/webpack.config.js && webpack --mode production --config ./server/webpack.config.js",
		"webpack:dev": "npm run clean && webpack --mode none --config ./client/webpack.config.js && webpack --mode none --config ./server/webpack.config.js"
=======
	"activationEvents": [
		"onStartupFinished"
	],
	"capabilities": {
		"untrustedWorkspaces": {
			"description": "The extension requires workspace trust because it loads configuration files and code from the workspace and executes it.",
			"supported": false
		},
		"virtualWorkspaces": {
			"description": "Using ESLint is not possible in virtual workspaces.",
			"supported": false
		}
>>>>>>> 5cd4c9bc
	},
	"contributes": {
		"commands": [
			{
				"category": "ESLint",
				"command": "eslint.executeAutofix",
				"title": "Fix all auto-fixable Problems"
			},
			{
				"category": "ESLint",
				"command": "eslint.createConfig",
				"title": "Create ESLint configuration"
			},
			{
				"category": "ESLint",
				"command": "eslint.showOutputChannel",
				"title": "Show Output Channel"
			},
			{
				"category": "ESLint",
				"command": "eslint.migrateSettings",
				"title": "Migrate Settings"
			},
			{
				"category": "ESLint",
				"command": "eslint.restart",
				"title": "Restart ESLint Server"
			},
			{
				"category": "ESLint",
				"command": "eslint.revalidate",
				"title": "Revalidate all open files"
			}
		],
		"configuration": {
			"properties": {
				"eslint.autoFixOnSave": {
					"default": false,
					"deprecationMessage": "The setting is deprecated. Use editor.codeActionsOnSave instead with a source.fixAll.eslint member.",
					"description": "Turns auto fix on save on or off.",
					"scope": "resource",
					"type": "boolean"
				},
				"eslint.codeAction.disableRuleComment": {
					"additionalProperties": false,
					"default": {
						"commentStyle": "line",
						"enable": true,
						"location": "separateLine"
					},
					"markdownDescription": "Show disable lint rule in the quick fix menu.",
					"properties": {
						"commentStyle": {
							"default": "line",
							"definition": "The comment style to use when disabling a rule on a specific line.",
							"enum": [
								"line",
								"block"
							],
							"type": "string"
						},
						"enable": {
							"default": true,
							"description": "Show the disable code actions.",
							"type": "boolean"
						},
						"location": {
							"default": "separateLine",
							"description": "Configure the disable rule code action to insert the comment on the same line or a new line.",
							"enum": [
								"separateLine",
								"sameLine"
							],
							"type": "string"
						}
					},
					"scope": "resource",
					"type": "object"
				},
				"eslint.codeAction.showDocumentation": {
					"additionalProperties": false,
					"default": {
						"enable": true
					},
					"markdownDescription": "Show open lint rule documentation web page in the quick fix menu.",
					"properties": {
						"enable": {
							"default": true,
							"description": "Show the documentation code actions.",
							"type": "boolean"
						}
					},
					"scope": "resource",
					"type": "object"
				},
				"eslint.codeActionsOnSave.mode": {
					"default": "all",
					"enum": [
						"all",
						"problems"
					],
					"enumDescriptions": [
						"Fixes all possible problems in the file. This option might take some time.",
						"Fixes only reported problems that have non-overlapping textual edits. This option runs a lot faster."
					],
					"markdownDescription": "Specifies the code action mode. Possible values are 'all' and 'problems'.",
					"scope": "resource",
					"type": "string"
				},
				"eslint.codeActionsOnSave.rules": {
					"anyOf": [
						{
							"items": {
								"type": "string"
							},
							"type": "array"
						},
						{
							"type": "null"
						}
					],
					"default": null,
					"markdownDescription": "The rules that should be executed when computing the code actions on save or formatting a file. Defaults to the rules configured via the ESLint configuration",
					"scope": "resource"
				},
				"eslint.debug": {
					"default": false,
					"markdownDescription": "Enables ESLint debug mode (same as `--debug` on the command line)",
					"scope": "window",
					"type": "boolean"
				},
				"eslint.enable": {
					"default": true,
					"description": "Controls whether eslint is enabled or not.",
					"scope": "resource",
					"type": "boolean"
				},
				"eslint.execArgv": {
					"anyOf": [
						{
							"items": {
								"type": "string"
							},
							"type": "array"
						},
						{
							"type": "null"
						}
					],
					"default": null,
					"markdownDescription": "Additional exec argv argument passed to the runtime. This can for example be used to control the maximum heap space using --max_old_space_size",
					"scope": "machine-overridable"
				},
				"eslint.experimental.useFlatConfig": {
					"default": false,
					"deprecationMessage": "Use ESLint version 8.57 or later and `eslint.useFlatConfig` instead.",
					"description": "Enables support of experimental Flat Config (aka eslint.config.js). Requires ESLint version >= 8.21 < 8.57.0).",
					"scope": "resource",
					"type": "boolean"
				},
				"eslint.format.enable": {
					"default": false,
					"description": "Enables ESLint as a formatter.",
					"scope": "resource",
					"type": "boolean"
				},
				"eslint.ignoreUntitled": {
					"default": false,
					"description": "If true, untitled files won't be validated by ESLint.",
					"scope": "resource",
					"type": "boolean"
				},
				"eslint.lintTask.enable": {
					"default": false,
					"description": "Controls whether a task for linting the whole workspace will be available.",
					"scope": "resource",
					"type": "boolean"
				},
				"eslint.lintTask.options": {
					"default": ".",
					"markdownDescription": "Command line options applied when running the task for linting the whole workspace (see https://eslint.org/docs/user-guide/command-line-interface).",
					"scope": "resource",
					"type": "string"
				},
				"eslint.migration.2_x": {
					"default": "on",
					"description": "Whether ESlint should migrate auto fix on save settings.",
					"enum": [
						"off",
						"on"
					],
					"scope": "application",
					"type": "string"
				},
				"eslint.nodeEnv": {
					"default": null,
					"markdownDescription": "The value of `NODE_ENV` to use when running eslint tasks.",
					"scope": "resource",
					"type": [
						"string",
						"null"
					]
				},
				"eslint.nodePath": {
					"default": null,
					"markdownDescription": "A path added to `NODE_PATH` when resolving the eslint module.",
					"scope": "machine-overridable",
					"type": [
						"string",
						"null"
					]
				},
				"eslint.notebooks.rules.customizations": {
					"description": "A special rules customization section for text cells in notebook documents.",
					"items": {
						"properties": {
							"rule": {
								"type": "string"
							},
							"severity": {
								"enum": [
									"downgrade",
									"error",
									"info",
									"default",
									"upgrade",
									"warn",
									"off"
								],
								"type": "string"
							}
						},
						"type": "object"
					},
					"scope": "resource",
					"type": "array"
				},
				"eslint.onIgnoredFiles": {
					"default": "off",
					"description": "Whether ESLint should issue a warning on ignored files.",
					"enum": [
						"warn",
						"off"
					],
					"scope": "resource",
					"type": "string"
				},
				"eslint.options": {
					"default": {},
					"markdownDescription": "The eslint options object to provide args normally passed to eslint when executed from a command line (see https://eslint.org/docs/developer-guide/nodejs-api#eslint-class).",
					"scope": "resource",
					"type": "object"
				},
				"eslint.packageManager": {
					"default": "npm",
					"deprecationMessage": "The setting is deprecated. The Package Manager is automatically detected now.",
					"description": "The package manager you use to install node modules.",
					"enum": [
						"npm",
						"yarn",
						"pnpm"
					],
					"scope": "resource",
					"type": "string"
				},
				"eslint.probe": {
					"default": [
						"astro",
						"javascript",
						"javascriptreact",
						"typescript",
						"typescriptreact",
						"html",
						"mdx",
						"vue",
						"markdown",
						"json",
						"jsonc"
					],
					"description": "An array of language ids for which the extension should probe if support is installed.",
					"items": {
						"type": "string"
					},
					"scope": "resource",
					"type": "array"
				},
				"eslint.problems.shortenToSingleLine": {
					"default": false,
					"description": "Shortens the text spans of underlined problems to their first related line.",
					"scope": "resource",
					"type": "boolean"
				},
				"eslint.provideLintTask": {
					"default": false,
					"deprecationMessage": "This option is deprecated. Use eslint.lintTask.enable instead.",
					"description": "Controls whether a task for linting the whole workspace will be available.",
					"scope": "resource",
					"type": "boolean"
				},
				"eslint.quiet": {
					"default": false,
					"description": "Turns on quiet mode, which ignores warnings.",
					"scope": "resource",
					"type": "boolean"
				},
				"eslint.rules.customizations": {
					"description": "Override the severity of one or more rules reported by this extension, regardless of the project's ESLint config. Use globs to apply default severities for multiple rules.",
					"items": {
						"properties": {
							"rule": {
								"type": "string"
							},
							"severity": {
								"enum": [
									"downgrade",
									"error",
									"info",
									"default",
									"upgrade",
									"warn",
									"off"
								],
								"type": "string"
							}
						},
						"type": "object"
					},
					"scope": "resource",
					"type": "array"
				},
				"eslint.run": {
					"default": "onType",
					"description": "Run the linter on save (onSave) or on type (onType)",
					"enum": [
						"onSave",
						"onType"
					],
					"scope": "resource",
					"type": "string"
				},
				"eslint.runtime": {
					"default": null,
					"markdownDescription": "The location of the node binary to run ESLint under.",
					"scope": "machine-overridable",
					"type": [
						"string",
						"null"
					]
				},
				"eslint.timeBudget.onFixes": {
					"default": {
						"error": 6000,
						"warn": 3000
					},
					"markdownDescription": "The time budget in milliseconds to spend on computing fixes before showing a warning or error.",
					"properties": {
						"error": {
							"default": 6000,
							"markdownDescription": "The time budget in milliseconds to spend on computing fixes before showing an error.",
							"minimum": 0,
							"type": "number"
						},
						"warn": {
							"default": 3000,
							"markdownDescription": "The time budget in milliseconds to spend on computing fixes before showing a warning.",
							"minimum": 0,
							"type": "number"
						}
					},
					"scope": "resource",
					"type": "object"
				},
				"eslint.timeBudget.onValidation": {
					"default": {
						"error": 8000,
						"warn": 4000
					},
					"markdownDescription": "The time budget in milliseconds to spend on validation before showing a warning or error.",
					"properties": {
						"error": {
							"default": 8000,
							"markdownDescription": "The time budget in milliseconds to spend on validation before showing an error.",
							"minimum": 0,
							"type": "number"
						},
						"warn": {
							"default": 4000,
							"markdownDescription": "The time budget in milliseconds to spend on validation before showing a warning.",
							"minimum": 0,
							"type": "number"
						}
					},
					"scope": "resource",
					"type": "object"
				},
				"eslint.trace.server": {
					"anyOf": [
						{
							"default": "off",
							"enum": [
								"off",
								"messages",
								"verbose"
							],
							"type": "string"
						},
						{
							"properties": {
								"format": {
									"default": "text",
									"enum": [
										"text",
										"json"
									],
									"type": "string"
								},
								"verbosity": {
									"default": "off",
									"enum": [
										"off",
										"messages",
										"verbose"
									],
									"type": "string"
								}
							},
							"type": "object"
						}
					],
					"default": "off",
					"description": "Traces the communication between VSCode and the eslint linter service.",
					"scope": "window"
				},
				"eslint.useESLintClass": {
					"default": false,
					"description": "Since version 7 ESLint offers a new API call ESLint. Use it even if the old CLIEngine is available. From version 8 on forward on ESLint class is available.",
					"scope": "resource",
					"type": "boolean"
				},
				"eslint.useFlatConfig": {
					"default": null,
					"markdownDescription": "Controls whether flat config should be used or not. This setting requires ESLint version 8.57 or later and is interpreted according to the [ESLint Flat Config rollout plan](https://eslint.org/blog/2023/10/flat-config-rollout-plans/). This means:\n\n - *8.57.0 <= ESLint version < 9.x*: setting is honored and defaults to false\n- *9.0.0 <= ESLint version < 10.x*: settings is honored and defaults to true\n- *10.0.0 <= ESLint version*: setting is ignored. Flat configs are the default and can't be turned off.",
					"scope": "resource",
					"type": [
						"boolean",
						"null"
					]
				},
				"eslint.validate": {
					"default": null,
					"description": "An array of language ids which should be validated by ESLint. If not installed ESLint will show an error.",
					"items": {
						"anyOf": [
							{
								"type": "string"
							},
							{
								"deprecationMessage": "Auto Fix is enabled by default. Use the single string form.",
								"properties": {
									"autoFix": {
										"description": "Whether auto fixes are provided for the language.",
										"type": "boolean"
									},
									"language": {
										"description": "The language id to be validated by ESLint.",
										"type": "string"
									}
								},
								"type": "object"
							}
						]
					},
					"scope": "resource",
					"type": [
						"array",
						"null"
					]
				},
				"eslint.workingDirectories": {
					"items": {
						"anyOf": [
							{
								"type": "string"
							},
							{
								"properties": {
									"mode": {
										"default": "location",
										"enum": [
											"auto",
											"location"
										],
										"type": "string"
									}
								},
								"required": [
									"mode"
								],
								"type": "object"
							},
							{
								"deprecationMessage": "Use the new !cwd form.",
								"properties": {
									"changeProcessCWD": {
										"description": "Whether the process's cwd should be changed as well.",
										"type": "boolean"
									},
									"directory": {
										"description": "The working directory to use if a file's path starts with this directory.",
										"type": "string"
									}
								},
								"required": [
									"directory"
								],
								"type": "object"
							},
							{
								"properties": {
									"!cwd": {
										"description": "Set to true if ESLint shouldn't change the working directory.",
										"type": "boolean"
									},
									"directory": {
										"description": "The working directory to use if a file's path starts with this directory.",
										"type": "string"
									}
								},
								"required": [
									"directory"
								],
								"type": "object"
							},
							{
								"properties": {
									"!cwd": {
										"description": "Set to true if ESLint shouldn't change the working directory.",
										"type": "boolean"
									},
									"pattern": {
										"description": "A glob pattern to match a working directory.",
										"type": "string"
									}
								},
								"required": [
									"pattern"
								],
								"type": "object"
							}
						]
					},
					"markdownDescription": "Specifies how the working directories ESLint is using are computed. ESLint resolves configuration files (e.g. `eslintrc`, `.eslintignore`) relative to a working directory so it is important to configure this correctly.",
					"scope": "resource",
					"type": "array"
				}
			},
			"title": "ESLint",
			"type": "object"
		},
		"jsonValidation": [
			{
				"fileMatch": ".eslintrc",
				"url": "https://json.schemastore.org/eslintrc"
			},
			{
				"fileMatch": ".eslintrc.json",
				"url": "https://json.schemastore.org/eslintrc"
			},
			{
				"fileMatch": "package.json",
				"url": "./package-json-schema.json"
			}
		],
		"languages": [
			{
				"extensions": [
					".eslintignore"
				],
				"id": "ignore"
			},
			{
				"filenames": [
					".eslintrc.json"
				],
				"id": "jsonc"
			}
		],
		"taskDefinitions": [
			{
				"type": "eslint"
			}
		]
	},
<<<<<<< HEAD
	"activationEvents": [
		"onStartupFinished"
	],
=======
	"description": "Integrates ESLint JavaScript into VS Code.",
>>>>>>> 5cd4c9bc
	"devDependencies": {
		"@types/node": "^18.14.6",
		"esbuild": "^0.23.0",
		"merge-options": "^3.0.4",
		"rimraf": "^5.0.5",
		"shelljs": "^0.8.5",
		"ts-loader": "^9.5.1"
	},
<<<<<<< HEAD
	"icon": "eslint_icon.png",
	"capabilities": {
		"untrustedWorkspaces": {
			"description": "The extension requires workspace trust because it loads configuration files and code from the workspace and executes it.",
			"supported": false
		},
		"virtualWorkspaces": {
			"description": "Using ESLint is not possible in virtual workspaces.",
			"supported": false
		}
	},
	"enabledApiProposals": [],
	"extensionKind": [
		"workspace"
	]
=======
	"displayName": "ESLint",
	"enabledApiProposals": [],
	"extensionKind": [
		"workspace"
	],
	"icon": "eslint_icon.png",
	"main": "./client/out/extension",
	"name": "vscode-eslint",
	"scripts": {
		"clean": "rimraf client/out && rimraf server/out",
		"compile": "tsc -b",
		"compile:client": "tsc -b ./client/tsconfig.json",
		"compile:server": "tsc -b ./server/tsconfig.json",
		"esbuild": "npm run clean && node ./esbuild.js",
		"symlink:lsp": "node ./build/bin/symlink.js",
		"webpack": "npm run clean && webpack --mode production --config ./client/webpack.config.js && webpack --mode production --config ./server/webpack.config.js",
		"webpack:dev": "npm run clean && webpack --mode none --config ./client/webpack.config.js && webpack --mode none --config ./server/webpack.config.js"
	}
>>>>>>> 5cd4c9bc
}<|MERGE_RESOLUTION|>--- conflicted
+++ resolved
@@ -1,19 +1,4 @@
 {
-<<<<<<< HEAD
-	"name": "vscode-eslint",
-	"displayName": "ESLint",
-	"description": "Integrates ESLint JavaScript into VS Code.",
-	"main": "./client/out/extension",
-	"scripts": {
-		"clean": "rimraf client/out && rimraf server/out",
-		"compile": "tsc -b",
-		"compile:client": "tsc -b ./client/tsconfig.json",
-		"compile:server": "tsc -b ./server/tsconfig.json",
-		"esbuild": "npm run clean && node ./esbuild.js",
-		"symlink:lsp": "node ./build/bin/symlink.js",
-		"webpack": "npm run clean && webpack --mode production --config ./client/webpack.config.js && webpack --mode production --config ./server/webpack.config.js",
-		"webpack:dev": "npm run clean && webpack --mode none --config ./client/webpack.config.js && webpack --mode none --config ./server/webpack.config.js"
-=======
 	"activationEvents": [
 		"onStartupFinished"
 	],
@@ -26,7 +11,6 @@
 			"description": "Using ESLint is not possible in virtual workspaces.",
 			"supported": false
 		}
->>>>>>> 5cd4c9bc
 	},
 	"contributes": {
 		"commands": [
@@ -620,13 +604,7 @@
 			}
 		]
 	},
-<<<<<<< HEAD
-	"activationEvents": [
-		"onStartupFinished"
-	],
-=======
 	"description": "Integrates ESLint JavaScript into VS Code.",
->>>>>>> 5cd4c9bc
 	"devDependencies": {
 		"@types/node": "^18.14.6",
 		"esbuild": "^0.23.0",
@@ -635,23 +613,6 @@
 		"shelljs": "^0.8.5",
 		"ts-loader": "^9.5.1"
 	},
-<<<<<<< HEAD
-	"icon": "eslint_icon.png",
-	"capabilities": {
-		"untrustedWorkspaces": {
-			"description": "The extension requires workspace trust because it loads configuration files and code from the workspace and executes it.",
-			"supported": false
-		},
-		"virtualWorkspaces": {
-			"description": "Using ESLint is not possible in virtual workspaces.",
-			"supported": false
-		}
-	},
-	"enabledApiProposals": [],
-	"extensionKind": [
-		"workspace"
-	]
-=======
 	"displayName": "ESLint",
 	"enabledApiProposals": [],
 	"extensionKind": [
@@ -670,5 +631,4 @@
 		"webpack": "npm run clean && webpack --mode production --config ./client/webpack.config.js && webpack --mode production --config ./server/webpack.config.js",
 		"webpack:dev": "npm run clean && webpack --mode none --config ./client/webpack.config.js && webpack --mode none --config ./server/webpack.config.js"
 	}
->>>>>>> 5cd4c9bc
 }