--- conflicted
+++ resolved
@@ -2,7 +2,7 @@
 	"name": "vscode-eslint",
 	"displayName": "ESLint",
 	"description": "Integrates ESLint JavaScript into VS Code.",
-	"version": "3.0.5",
+	"version": "3.0.10",
 	"author": "Microsoft Corporation",
 	"license": "MIT",
 	"repository": {
@@ -22,7 +22,7 @@
 		"multi-root ready"
 	],
 	"engines": {
-		"vscode": "1.82.0"
+		"vscode": "^1.90.0"
 	},
 	"activationEvents": [
 		"onStartupFinished"
@@ -185,13 +185,9 @@
 				},
 				"eslint.useFlatConfig": {
 					"scope": "resource",
-<<<<<<< HEAD
-					"type": "boolean",
-=======
 					"type": ["boolean", "null"],
->>>>>>> 496ae4b4
 					"default": null,
-					"markdownDescription": "Controls whether flat config should be used or not. This setting requires ESLint version 8.57 or later and is interpreted according to the [ESLint Flat Config rollout plan](https://eslint.org/blog/2023/10/flat-config-rollout-plans/)."
+					"markdownDescription": "Controls whether flat config should be used or not. This setting requires ESLint version 8.57 or later and is interpreted according to the [ESLint Flat Config rollout plan](https://eslint.org/blog/2023/10/flat-config-rollout-plans/). This means:\n\n - *8.57.0 <= ESLint version < 9.x*: setting is honored and defaults to false\n- *9.0.0 <= ESLint version < 10.x*: settings is honored and defaults to true\n- *10.0.0 <= ESLint version*: setting is ignored. Flat configs are the default and can't be turned off."
 				},
 				"eslint.experimental.useFlatConfig": {
 					"scope": "resource",
@@ -646,18 +642,18 @@
 		"symlink:lsp": "node ./build/bin/symlink.js"
 	},
 	"devDependencies": {
-		"@types/mocha": "10.0.6",
-		"@types/node": "20.14.5",
-		"@typescript-eslint/eslint-plugin": "7.13.1",
-		"@typescript-eslint/parser": "7.13.1",
-		"eslint": "9.5.0",
-		"merge-options": "3.0.4",
-		"mocha": "10.4.0",
-		"rimraf": "5.0.7",
-		"ts-loader": "9.5.1",
-		"typescript": "5.4.5",
-		"webpack": "5.92.0",
-		"webpack-cli": "5.1.4",
-		"shelljs": "0.8.5"
+		"@types/mocha": "^10.0.6",
+		"@types/node": "^18.14.6",
+		"@typescript-eslint/eslint-plugin": "^7.1.1",
+		"@typescript-eslint/parser": "^7.1.1",
+		"eslint": "^8.57.0",
+		"merge-options": "^3.0.4",
+		"mocha": "^10.3.0",
+		"rimraf": "^5.0.5",
+		"ts-loader": "^9.5.1",
+		"typescript": "^5.3.3",
+		"webpack": "^5.90.3",
+		"webpack-cli": "^5.1.4",
+		"shelljs": "^0.8.5"
 	}
 }