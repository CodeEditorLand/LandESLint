{
	"name": "vscode-eslint",
	"displayName": "ESLint",
	"description": "Integrates ESLint JavaScript into VS Code.",
	"main": "./client/out/extension",
	"scripts": {
		"clean": "rimraf client/out && rimraf server/out",
		"compile": "tsc -b",
		"compile:client": "tsc -b ./client/tsconfig.json",
		"compile:server": "tsc -b ./server/tsconfig.json",
		"symlink:lsp": "node ./build/bin/symlink.js",
		"webpack": "npm run clean && webpack --mode production --config ./client/webpack.config.js && webpack --mode production --config ./server/webpack.config.js",
		"webpack:dev": "npm run clean && webpack --mode none --config ./client/webpack.config.js && webpack --mode none --config ./server/webpack.config.js"
	},
	"contributes": {
		"commands": [
			{
				"category": "ESLint",
				"command": "eslint.executeAutofix",
				"title": "Fix all auto-fixable Problems"
			},
			{
				"category": "ESLint",
				"command": "eslint.createConfig",
				"title": "Create ESLint configuration"
			},
			{
				"category": "ESLint",
				"command": "eslint.showOutputChannel",
				"title": "Show Output Channel"
			},
			{
				"category": "ESLint",
				"command": "eslint.migrateSettings",
				"title": "Migrate Settings"
			},
			{
				"category": "ESLint",
				"command": "eslint.restart",
				"title": "Restart ESLint Server"
			},
			{
				"category": "ESLint",
				"command": "eslint.revalidate",
				"title": "Revalidate all open files"
			}
		],
		"configuration": {
			"properties": {
				"eslint.autoFixOnSave": {
					"default": false,
					"deprecationMessage": "The setting is deprecated. Use editor.codeActionsOnSave instead with a source.fixAll.eslint member.",
					"description": "Turns auto fix on save on or off.",
					"scope": "resource",
					"type": "boolean"
				},
				"eslint.codeAction.disableRuleComment": {
					"additionalProperties": false,
					"default": {
						"commentStyle": "line",
						"enable": true,
						"location": "separateLine"
					},
					"markdownDescription": "Show disable lint rule in the quick fix menu.",
					"properties": {
						"commentStyle": {
							"default": "line",
							"definition": "The comment style to use when disabling a rule on a specific line.",
							"enum": [
								"line",
								"block"
							],
							"type": "string"
						},
						"enable": {
							"default": true,
							"description": "Show the disable code actions.",
							"type": "boolean"
						},
						"location": {
							"default": "separateLine",
							"description": "Configure the disable rule code action to insert the comment on the same line or a new line.",
							"enum": [
								"separateLine",
								"sameLine"
							],
							"type": "string"
						}
					},
					"scope": "resource",
					"type": "object"
				},
				"eslint.codeAction.showDocumentation": {
					"additionalProperties": false,
					"default": {
						"enable": true
					},
					"markdownDescription": "Show open lint rule documentation web page in the quick fix menu.",
					"properties": {
						"enable": {
							"default": true,
							"description": "Show the documentation code actions.",
							"type": "boolean"
						}
					},
					"scope": "resource",
					"type": "object"
				},
				"eslint.codeActionsOnSave.mode": {
					"default": "all",
					"enum": [
						"all",
						"problems"
					],
					"enumDescriptions": [
						"Fixes all possible problems in the file. This option might take some time.",
						"Fixes only reported problems that have non-overlapping textual edits. This option runs a lot faster."
					],
					"markdownDescription": "Specifies the code action mode. Possible values are 'all' and 'problems'.",
					"scope": "resource",
					"type": "string"
				},
				"eslint.codeActionsOnSave.rules": {
					"anyOf": [
						{
							"items": {
								"type": "string"
							},
							"type": "array"
						},
						{
							"type": "null"
						}
					],
					"default": null,
					"markdownDescription": "The rules that should be executed when computing the code actions on save or formatting a file. Defaults to the rules configured via the ESLint configuration",
					"scope": "resource"
				},
				"eslint.debug": {
					"default": false,
					"markdownDescription": "Enables ESLint debug mode (same as `--debug` on the command line)",
					"scope": "window",
					"type": "boolean"
				},
				"eslint.enable": {
					"default": true,
					"description": "Controls whether eslint is enabled or not.",
					"scope": "resource",
					"type": "boolean"
				},
				"eslint.execArgv": {
					"anyOf": [
						{
							"items": {
								"type": "string"
							},
							"type": "array"
						},
						{
							"type": "null"
						}
					],
					"default": null,
					"markdownDescription": "Additional exec argv argument passed to the runtime. This can for example be used to control the maximum heap space using --max_old_space_size",
					"scope": "machine-overridable"
				},
				"eslint.experimental.useFlatConfig": {
					"default": false,
					"deprecationMessage": "Use ESLint version 8.57 or later and `eslint.useFlatConfig` instead.",
					"description": "Enables support of experimental Flat Config (aka eslint.config.js). Requires ESLint version >= 8.21 < 8.57.0).",
					"scope": "resource",
					"type": "boolean"
				},
				"eslint.format.enable": {
					"default": false,
					"description": "Enables ESLint as a formatter.",
					"scope": "resource",
					"type": "boolean"
				},
				"eslint.ignoreUntitled": {
					"default": false,
					"description": "If true, untitled files won't be validated by ESLint.",
					"scope": "resource",
					"type": "boolean"
				},
				"eslint.lintTask.enable": {
					"default": false,
					"description": "Controls whether a task for linting the whole workspace will be available.",
					"scope": "resource",
					"type": "boolean"
				},
				"eslint.lintTask.options": {
					"default": ".",
					"markdownDescription": "Command line options applied when running the task for linting the whole workspace (see https://eslint.org/docs/user-guide/command-line-interface).",
					"scope": "resource",
					"type": "string"
				},
				"eslint.migration.2_x": {
					"default": "on",
					"description": "Whether ESlint should migrate auto fix on save settings.",
					"enum": [
						"off",
						"on"
					],
					"scope": "application",
					"type": "string"
				},
				"eslint.nodeEnv": {
					"default": null,
					"markdownDescription": "The value of `NODE_ENV` to use when running eslint tasks.",
					"scope": "resource",
					"type": [
						"string",
						"null"
					]
				},
<<<<<<< HEAD
				"eslint.nodePath": {
=======
				"eslint.useFlatConfig": {
					"scope": "resource",
					"type": [ "boolean", "null"],
>>>>>>> 3e7630f2
					"default": null,
					"markdownDescription": "A path added to `NODE_PATH` when resolving the eslint module.",
					"scope": "machine-overridable",
					"type": [
						"string",
						"null"
					]
				},
				"eslint.notebooks.rules.customizations": {
					"description": "A special rules customization section for text cells in notebook documents.",
					"items": {
						"properties": {
							"rule": {
								"type": "string"
							},
							"severity": {
								"enum": [
									"downgrade",
									"error",
									"info",
									"default",
									"upgrade",
									"warn",
									"off"
								],
								"type": "string"
							}
						},
						"type": "object"
					},
					"scope": "resource",
					"type": "array"
				},
				"eslint.onIgnoredFiles": {
					"default": "off",
					"description": "Whether ESLint should issue a warning on ignored files.",
					"enum": [
						"warn",
						"off"
					],
					"scope": "resource",
					"type": "string"
				},
				"eslint.options": {
					"default": {},
					"markdownDescription": "The eslint options object to provide args normally passed to eslint when executed from a command line (see https://eslint.org/docs/developer-guide/nodejs-api#eslint-class).",
					"scope": "resource",
					"type": "object"
				},
				"eslint.packageManager": {
					"default": "npm",
					"deprecationMessage": "The setting is deprecated. The Package Manager is automatically detected now.",
					"description": "The package manager you use to install node modules.",
					"enum": [
						"npm",
						"yarn",
						"pnpm"
					],
					"scope": "resource",
					"type": "string"
				},
				"eslint.probe": {
					"default": [
						"astro",
						"javascript",
						"javascriptreact",
						"typescript",
						"typescriptreact",
						"html",
						"mdx",
						"vue",
						"markdown",
						"json",
						"jsonc"
					],
					"description": "An array of language ids for which the extension should probe if support is installed.",
					"items": {
						"type": "string"
					},
					"scope": "resource",
					"type": "array"
				},
				"eslint.problems.shortenToSingleLine": {
					"default": false,
					"description": "Shortens the text spans of underlined problems to their first related line.",
					"scope": "resource",
					"type": "boolean"
				},
				"eslint.provideLintTask": {
					"default": false,
					"deprecationMessage": "This option is deprecated. Use eslint.lintTask.enable instead.",
					"description": "Controls whether a task for linting the whole workspace will be available.",
					"scope": "resource",
					"type": "boolean"
				},
				"eslint.quiet": {
					"default": false,
					"description": "Turns on quiet mode, which ignores warnings.",
					"scope": "resource",
					"type": "boolean"
				},
				"eslint.rules.customizations": {
					"description": "Override the severity of one or more rules reported by this extension, regardless of the project's ESLint config. Use globs to apply default severities for multiple rules.",
					"items": {
						"properties": {
							"rule": {
								"type": "string"
							},
							"severity": {
								"enum": [
									"downgrade",
									"error",
									"info",
									"default",
									"upgrade",
									"warn",
									"off"
								],
								"type": "string"
							}
						},
						"type": "object"
					},
					"scope": "resource",
					"type": "array"
				},
				"eslint.run": {
					"default": "onType",
					"description": "Run the linter on save (onSave) or on type (onType)",
					"enum": [
						"onSave",
						"onType"
					],
					"scope": "resource",
					"type": "string"
				},
				"eslint.runtime": {
					"default": null,
					"markdownDescription": "The location of the node binary to run ESLint under.",
					"scope": "machine-overridable",
					"type": [
						"string",
						"null"
					]
				},
				"eslint.timeBudget.onFixes": {
					"default": {
						"error": 6000,
						"warn": 3000
					},
					"markdownDescription": "The time budget in milliseconds to spend on computing fixes before showing a warning or error.",
					"properties": {
						"error": {
							"default": 6000,
							"markdownDescription": "The time budget in milliseconds to spend on computing fixes before showing an error.",
							"minimum": 0,
							"type": "number"
						},
						"warn": {
							"default": 3000,
							"markdownDescription": "The time budget in milliseconds to spend on computing fixes before showing a warning.",
							"minimum": 0,
							"type": "number"
						}
					},
					"scope": "resource",
					"type": "object"
				},
				"eslint.timeBudget.onValidation": {
					"default": {
						"error": 8000,
						"warn": 4000
					},
					"markdownDescription": "The time budget in milliseconds to spend on validation before showing a warning or error.",
					"properties": {
						"error": {
							"default": 8000,
							"markdownDescription": "The time budget in milliseconds to spend on validation before showing an error.",
							"minimum": 0,
							"type": "number"
						},
						"warn": {
							"default": 4000,
							"markdownDescription": "The time budget in milliseconds to spend on validation before showing a warning.",
							"minimum": 0,
							"type": "number"
						}
					},
					"scope": "resource",
					"type": "object"
				},
				"eslint.trace.server": {
					"anyOf": [
						{
							"default": "off",
							"enum": [
								"off",
								"messages",
								"verbose"
							],
							"type": "string"
						},
						{
							"properties": {
								"format": {
									"default": "text",
									"enum": [
										"text",
										"json"
									],
									"type": "string"
								},
								"verbosity": {
									"default": "off",
									"enum": [
										"off",
										"messages",
										"verbose"
									],
									"type": "string"
								}
							},
							"type": "object"
						}
					],
					"default": "off",
					"description": "Traces the communication between VSCode and the eslint linter service.",
					"scope": "window"
				},
				"eslint.useESLintClass": {
					"default": false,
					"description": "Since version 7 ESLint offers a new API call ESLint. Use it even if the old CLIEngine is available. From version 8 on forward on ESLint class is available.",
					"scope": "resource",
					"type": "boolean"
				},
				"eslint.useFlatConfig": {
					"default": null,
					"markdownDescription": "Controls whether flat config should be used or not. This setting requires ESLint version 8.57 or later and is interpreted according to the [ESLint Flat Config rollout plan](https://eslint.org/blog/2023/10/flat-config-rollout-plans/). This means:\n\n - *8.57.0 <= ESLint version < 9.x*: setting is honored and defaults to false\n- *9.0.0 <= ESLint version < 10.x*: settings is honored and defaults to true\n- *10.0.0 <= ESLint version*: setting is ignored. Flat configs are the default and can't be turned off.",
					"scope": "resource",
					"type": "boolean"
				},
				"eslint.validate": {
					"description": "An array of language ids which should be validated by ESLint. If not installed ESLint will show an error.",
					"items": {
						"anyOf": [
							{
								"type": "string"
							},
							{
								"deprecationMessage": "Auto Fix is enabled by default. Use the single string form.",
								"properties": {
									"autoFix": {
										"description": "Whether auto fixes are provided for the language.",
										"type": "boolean"
									},
									"language": {
										"description": "The language id to be validated by ESLint.",
										"type": "string"
									}
								},
								"type": "object"
							}
						]
					},
					"scope": "resource",
					"type": "array"
				},
				"eslint.workingDirectories": {
					"items": {
						"anyOf": [
							{
								"type": "string"
							},
							{
								"properties": {
									"mode": {
										"default": "location",
										"enum": [
											"auto",
											"location"
										],
										"type": "string"
									}
								},
								"required": [
									"mode"
								],
								"type": "object"
							},
							{
								"deprecationMessage": "Use the new !cwd form.",
								"properties": {
									"changeProcessCWD": {
										"description": "Whether the process's cwd should be changed as well.",
										"type": "boolean"
									},
									"directory": {
										"description": "The working directory to use if a file's path starts with this directory.",
										"type": "string"
									}
								},
								"required": [
									"directory"
								],
								"type": "object"
							},
							{
								"properties": {
									"!cwd": {
										"description": "Set to true if ESLint shouldn't change the working directory.",
										"type": "boolean"
									},
									"directory": {
										"description": "The working directory to use if a file's path starts with this directory.",
										"type": "string"
									}
								},
								"required": [
									"directory"
								],
								"type": "object"
							},
							{
								"properties": {
									"!cwd": {
										"description": "Set to true if ESLint shouldn't change the working directory.",
										"type": "boolean"
									},
									"pattern": {
										"description": "A glob pattern to match a working directory.",
										"type": "string"
									}
								},
								"required": [
									"pattern"
								],
								"type": "object"
							}
						]
					},
					"markdownDescription": "Specifies how the working directories ESLint is using are computed. ESLint resolves configuration files (e.g. `eslintrc`, `.eslintignore`) relative to a working directory so it is important to configure this correctly.",
					"scope": "resource",
					"type": "array"
				}
			},
			"title": "ESLint",
			"type": "object"
		},
		"jsonValidation": [
			{
				"fileMatch": ".eslintrc",
				"url": "https://json.schemastore.org/eslintrc"
			},
			{
				"fileMatch": ".eslintrc.json",
				"url": "https://json.schemastore.org/eslintrc"
			},
			{
				"fileMatch": "package.json",
				"url": "./package-json-schema.json"
			}
		],
		"languages": [
			{
				"extensions": [
					".eslintignore"
				],
				"id": "ignore"
			},
			{
				"filenames": [
					".eslintrc.json"
				],
				"id": "jsonc"
			}
		],
		"taskDefinitions": [
			{
				"type": "eslint"
			}
		]
	},
	"activationEvents": [
		"onStartupFinished"
	],
	"devDependencies": {
		"@types/node": "^20.14.8",
		"merge-options": "^3.0.4",
		"rimraf": "^5.0.7",
		"shelljs": "^0.8.5",
		"ts-loader": "^9.5.1"
	},
	"icon": "eslint_icon.png",
	"capabilities": {
		"untrustedWorkspaces": {
			"description": "The extension requires workspace trust because it loads configuration files and code from the workspace and executes it.",
			"supported": false
		},
		"virtualWorkspaces": {
			"description": "Using ESLint is not possible in virtual workspaces.",
			"supported": false
		}
	},
	"enabledApiProposals": [],
	"extensionKind": [
		"workspace"
	]
}<|MERGE_RESOLUTION|>--- conflicted
+++ resolved
@@ -2,287 +2,315 @@
 	"name": "vscode-eslint",
 	"displayName": "ESLint",
 	"description": "Integrates ESLint JavaScript into VS Code.",
+	"version": "3.0.10",
+	"author": "Microsoft Corporation",
+	"license": "MIT",
+	"repository": {
+		"type": "git",
+		"url": "https://github.com/Microsoft/vscode-eslint.git"
+	},
+	"bugs": {
+		"url": "https://github.com/Microsoft/vscode-eslint/issues"
+	},
+	"publisher": "dbaeumer",
+	"icon": "eslint_icon.png",
+	"categories": [
+		"Programming Languages",
+		"Linters"
+	],
+	"keywords": [
+		"multi-root ready"
+	],
+	"engines": {
+		"vscode": "^1.90.0"
+	},
+	"activationEvents": [
+		"onStartupFinished"
+	],
+	"extensionKind": [
+		"workspace"
+	],
+	"enabledApiProposals": [
+	],
 	"main": "./client/out/extension",
-	"scripts": {
-		"clean": "rimraf client/out && rimraf server/out",
-		"compile": "tsc -b",
-		"compile:client": "tsc -b ./client/tsconfig.json",
-		"compile:server": "tsc -b ./server/tsconfig.json",
-		"symlink:lsp": "node ./build/bin/symlink.js",
-		"webpack": "npm run clean && webpack --mode production --config ./client/webpack.config.js && webpack --mode production --config ./server/webpack.config.js",
-		"webpack:dev": "npm run clean && webpack --mode none --config ./client/webpack.config.js && webpack --mode none --config ./server/webpack.config.js"
+	"capabilities": {
+		"virtualWorkspaces": {
+			"supported": false,
+			"description": "Using ESLint is not possible in virtual workspaces."
+		},
+		"untrustedWorkspaces": {
+			"supported": false,
+			"description": "The extension requires workspace trust because it loads configuration files and code from the workspace and executes it."
+		}
 	},
 	"contributes": {
-		"commands": [
-			{
-				"category": "ESLint",
-				"command": "eslint.executeAutofix",
-				"title": "Fix all auto-fixable Problems"
-			},
-			{
-				"category": "ESLint",
-				"command": "eslint.createConfig",
-				"title": "Create ESLint configuration"
-			},
-			{
-				"category": "ESLint",
-				"command": "eslint.showOutputChannel",
-				"title": "Show Output Channel"
-			},
-			{
-				"category": "ESLint",
-				"command": "eslint.migrateSettings",
-				"title": "Migrate Settings"
-			},
-			{
-				"category": "ESLint",
-				"command": "eslint.restart",
-				"title": "Restart ESLint Server"
-			},
-			{
-				"category": "ESLint",
-				"command": "eslint.revalidate",
-				"title": "Revalidate all open files"
-			}
-		],
 		"configuration": {
+			"type": "object",
+			"title": "ESLint",
 			"properties": {
-				"eslint.autoFixOnSave": {
-					"default": false,
-					"deprecationMessage": "The setting is deprecated. Use editor.codeActionsOnSave instead with a source.fixAll.eslint member.",
-					"description": "Turns auto fix on save on or off.",
-					"scope": "resource",
-					"type": "boolean"
-				},
-				"eslint.codeAction.disableRuleComment": {
-					"additionalProperties": false,
-					"default": {
-						"commentStyle": "line",
-						"enable": true,
-						"location": "separateLine"
-					},
-					"markdownDescription": "Show disable lint rule in the quick fix menu.",
-					"properties": {
-						"commentStyle": {
-							"default": "line",
-							"definition": "The comment style to use when disabling a rule on a specific line.",
-							"enum": [
-								"line",
-								"block"
-							],
-							"type": "string"
-						},
-						"enable": {
-							"default": true,
-							"description": "Show the disable code actions.",
-							"type": "boolean"
-						},
-						"location": {
-							"default": "separateLine",
-							"description": "Configure the disable rule code action to insert the comment on the same line or a new line.",
-							"enum": [
-								"separateLine",
-								"sameLine"
-							],
-							"type": "string"
-						}
-					},
-					"scope": "resource",
-					"type": "object"
-				},
-				"eslint.codeAction.showDocumentation": {
-					"additionalProperties": false,
-					"default": {
-						"enable": true
-					},
-					"markdownDescription": "Show open lint rule documentation web page in the quick fix menu.",
-					"properties": {
-						"enable": {
-							"default": true,
-							"description": "Show the documentation code actions.",
-							"type": "boolean"
-						}
-					},
-					"scope": "resource",
-					"type": "object"
-				},
-				"eslint.codeActionsOnSave.mode": {
-					"default": "all",
+				"eslint.enable": {
+					"scope": "resource",
+					"type": "boolean",
+					"default": true,
+					"description": "Controls whether eslint is enabled or not."
+				},
+				"eslint.packageManager": {
+					"scope": "resource",
+					"type": "string",
 					"enum": [
-						"all",
-						"problems"
-					],
-					"enumDescriptions": [
-						"Fixes all possible problems in the file. This option might take some time.",
-						"Fixes only reported problems that have non-overlapping textual edits. This option runs a lot faster."
-					],
-					"markdownDescription": "Specifies the code action mode. Possible values are 'all' and 'problems'.",
-					"scope": "resource",
-					"type": "string"
-				},
-				"eslint.codeActionsOnSave.rules": {
-					"anyOf": [
-						{
-							"items": {
-								"type": "string"
-							},
-							"type": "array"
-						},
-						{
-							"type": "null"
-						}
-					],
-					"default": null,
-					"markdownDescription": "The rules that should be executed when computing the code actions on save or formatting a file. Defaults to the rules configured via the ESLint configuration",
+						"npm",
+						"yarn",
+						"pnpm"
+					],
+					"default": "npm",
+					"description": "The package manager you use to install node modules.",
+					"deprecationMessage": "The setting is deprecated. The Package Manager is automatically detected now."
+				},
+				"eslint.problems.shortenToSingleLine": {
+					"type": "boolean",
+					"default": false,
+					"description": "Shortens the text spans of underlined problems to their first related line.",
 					"scope": "resource"
 				},
-				"eslint.debug": {
-					"default": false,
-					"markdownDescription": "Enables ESLint debug mode (same as `--debug` on the command line)",
-					"scope": "window",
-					"type": "boolean"
-				},
-				"eslint.enable": {
-					"default": true,
-					"description": "Controls whether eslint is enabled or not.",
-					"scope": "resource",
-					"type": "boolean"
-				},
-				"eslint.execArgv": {
-					"anyOf": [
-						{
-							"items": {
-								"type": "string"
-							},
-							"type": "array"
-						},
-						{
-							"type": "null"
-						}
-					],
-					"default": null,
-					"markdownDescription": "Additional exec argv argument passed to the runtime. This can for example be used to control the maximum heap space using --max_old_space_size",
-					"scope": "machine-overridable"
-				},
-				"eslint.experimental.useFlatConfig": {
-					"default": false,
-					"deprecationMessage": "Use ESLint version 8.57 or later and `eslint.useFlatConfig` instead.",
-					"description": "Enables support of experimental Flat Config (aka eslint.config.js). Requires ESLint version >= 8.21 < 8.57.0).",
-					"scope": "resource",
-					"type": "boolean"
-				},
-				"eslint.format.enable": {
-					"default": false,
-					"description": "Enables ESLint as a formatter.",
-					"scope": "resource",
-					"type": "boolean"
-				},
-				"eslint.ignoreUntitled": {
-					"default": false,
-					"description": "If true, untitled files won't be validated by ESLint.",
-					"scope": "resource",
-					"type": "boolean"
-				},
-				"eslint.lintTask.enable": {
-					"default": false,
-					"description": "Controls whether a task for linting the whole workspace will be available.",
-					"scope": "resource",
-					"type": "boolean"
-				},
-				"eslint.lintTask.options": {
-					"default": ".",
-					"markdownDescription": "Command line options applied when running the task for linting the whole workspace (see https://eslint.org/docs/user-guide/command-line-interface).",
-					"scope": "resource",
-					"type": "string"
-				},
-				"eslint.migration.2_x": {
-					"default": "on",
-					"description": "Whether ESlint should migrate auto fix on save settings.",
-					"enum": [
-						"off",
-						"on"
-					],
-					"scope": "application",
-					"type": "string"
-				},
 				"eslint.nodeEnv": {
-					"default": null,
-					"markdownDescription": "The value of `NODE_ENV` to use when running eslint tasks.",
 					"scope": "resource",
 					"type": [
 						"string",
 						"null"
-					]
-				},
-<<<<<<< HEAD
+					],
+					"default": null,
+					"markdownDescription": "The value of `NODE_ENV` to use when running eslint tasks."
+				},
 				"eslint.nodePath": {
-=======
-				"eslint.useFlatConfig": {
-					"scope": "resource",
-					"type": [ "boolean", "null"],
->>>>>>> 3e7630f2
-					"default": null,
-					"markdownDescription": "A path added to `NODE_PATH` when resolving the eslint module.",
 					"scope": "machine-overridable",
 					"type": [
 						"string",
 						"null"
-					]
-				},
-				"eslint.notebooks.rules.customizations": {
-					"description": "A special rules customization section for text cells in notebook documents.",
-					"items": {
-						"properties": {
-							"rule": {
-								"type": "string"
-							},
-							"severity": {
-								"enum": [
-									"downgrade",
-									"error",
-									"info",
-									"default",
-									"upgrade",
-									"warn",
-									"off"
-								],
-								"type": "string"
+					],
+					"default": null,
+					"markdownDescription": "A path added to `NODE_PATH` when resolving the eslint module."
+				},
+				"eslint.options": {
+					"scope": "resource",
+					"type": "object",
+					"default": {},
+					"markdownDescription": "The eslint options object to provide args normally passed to eslint when executed from a command line (see https://eslint.org/docs/developer-guide/nodejs-api#eslint-class)."
+				},
+				"eslint.trace.server": {
+					"scope": "window",
+					"anyOf": [
+						{
+							"type": "string",
+							"enum": [
+								"off",
+								"messages",
+								"verbose"
+							],
+							"default": "off"
+						},
+						{
+							"type": "object",
+							"properties": {
+								"verbosity": {
+									"type": "string",
+									"enum": [
+										"off",
+										"messages",
+										"verbose"
+									],
+									"default": "off"
+								},
+								"format": {
+									"type": "string",
+									"enum": [
+										"text",
+										"json"
+									],
+									"default": "text"
+								}
 							}
-						},
-						"type": "object"
-					},
-					"scope": "resource",
-					"type": "array"
+						}
+					],
+					"default": "off",
+					"description": "Traces the communication between VSCode and the eslint linter service."
+				},
+				"eslint.run": {
+					"scope": "resource",
+					"type": "string",
+					"enum": [
+						"onSave",
+						"onType"
+					],
+					"default": "onType",
+					"description": "Run the linter on save (onSave) or on type (onType)"
+				},
+				"eslint.autoFixOnSave": {
+					"scope": "resource",
+					"type": "boolean",
+					"default": false,
+					"description": "Turns auto fix on save on or off.",
+					"deprecationMessage": "The setting is deprecated. Use editor.codeActionsOnSave instead with a source.fixAll.eslint member."
+				},
+				"eslint.quiet": {
+					"scope": "resource",
+					"type": "boolean",
+					"default": false,
+					"description": "Turns on quiet mode, which ignores warnings."
 				},
 				"eslint.onIgnoredFiles": {
-					"default": "off",
-					"description": "Whether ESLint should issue a warning on ignored files.",
+					"scope": "resource",
+					"type": "string",
 					"enum": [
 						"warn",
 						"off"
 					],
-					"scope": "resource",
-					"type": "string"
-				},
-				"eslint.options": {
-					"default": {},
-					"markdownDescription": "The eslint options object to provide args normally passed to eslint when executed from a command line (see https://eslint.org/docs/developer-guide/nodejs-api#eslint-class).",
-					"scope": "resource",
-					"type": "object"
-				},
-				"eslint.packageManager": {
-					"default": "npm",
-					"deprecationMessage": "The setting is deprecated. The Package Manager is automatically detected now.",
-					"description": "The package manager you use to install node modules.",
+					"default": "off",
+					"description": "Whether ESLint should issue a warning on ignored files."
+				},
+				"eslint.migration.2_x": {
+					"scope": "application",
+					"type": "string",
 					"enum": [
-						"npm",
-						"yarn",
-						"pnpm"
-					],
-					"scope": "resource",
-					"type": "string"
+						"off",
+						"on"
+					],
+					"default": "on",
+					"description": "Whether ESlint should migrate auto fix on save settings."
+				},
+				"eslint.useESLintClass": {
+					"scope": "resource",
+					"type": "boolean",
+					"default": false,
+					"description": "Since version 7 ESLint offers a new API call ESLint. Use it even if the old CLIEngine is available. From version 8 on forward on ESLint class is available."
+				},
+				"eslint.useFlatConfig": {
+					"scope": "resource",
+					"type": [ "boolean", "null"],
+					"default": null,
+					"markdownDescription": "Controls whether flat config should be used or not. This setting requires ESLint version 8.57 or later and is interpreted according to the [ESLint Flat Config rollout plan](https://eslint.org/blog/2023/10/flat-config-rollout-plans/). This means:\n\n - *8.57.0 <= ESLint version < 9.x*: setting is honored and defaults to false\n- *9.0.0 <= ESLint version < 10.x*: settings is honored and defaults to true\n- *10.0.0 <= ESLint version*: setting is ignored. Flat configs are the default and can't be turned off."
+				},
+				"eslint.experimental.useFlatConfig": {
+					"scope": "resource",
+					"type": "boolean",
+					"default": false,
+					"deprecationMessage": "Use ESLint version 8.57 or later and `eslint.useFlatConfig` instead.",
+					"description": "Enables support of experimental Flat Config (aka eslint.config.js). Requires ESLint version >= 8.21 < 8.57.0)."
+				},
+				"eslint.workingDirectories": {
+					"scope": "resource",
+					"type": "array",
+					"items": {
+						"anyOf": [
+							{
+								"type": "string"
+							},
+							{
+								"type": "object",
+								"properties": {
+									"mode": {
+										"type": "string",
+										"enum": [
+											"auto",
+											"location"
+										],
+										"default": "location"
+									}
+								},
+								"required": [
+									"mode"
+								]
+							},
+							{
+								"type": "object",
+								"properties": {
+									"directory": {
+										"type": "string",
+										"description": "The working directory to use if a file's path starts with this directory."
+									},
+									"changeProcessCWD": {
+										"type": "boolean",
+										"description": "Whether the process's cwd should be changed as well."
+									}
+								},
+								"deprecationMessage": "Use the new !cwd form.",
+								"required": [
+									"directory"
+								]
+							},
+							{
+								"type": "object",
+								"properties": {
+									"directory": {
+										"type": "string",
+										"description": "The working directory to use if a file's path starts with this directory."
+									},
+									"!cwd": {
+										"type": "boolean",
+										"description": "Set to true if ESLint shouldn't change the working directory."
+									}
+								},
+								"required": [
+									"directory"
+								]
+							},
+							{
+								"type": "object",
+								"properties": {
+									"pattern": {
+										"type": "string",
+										"description": "A glob pattern to match a working directory."
+									},
+									"!cwd": {
+										"type": "boolean",
+										"description": "Set to true if ESLint shouldn't change the working directory."
+									}
+								},
+								"required": [
+									"pattern"
+								]
+							}
+						]
+					},
+					"markdownDescription": "Specifies how the working directories ESLint is using are computed. ESLint resolves configuration files (e.g. `eslintrc`, `.eslintignore`) relative to a working directory so it is important to configure this correctly."
+				},
+				"eslint.validate": {
+					"scope": "resource",
+					"type": "array",
+					"items": {
+						"anyOf": [
+							{
+								"type": "string"
+							},
+							{
+								"type": "object",
+								"properties": {
+									"language": {
+										"type": "string",
+										"description": "The language id to be validated by ESLint."
+									},
+									"autoFix": {
+										"type": "boolean",
+										"description": "Whether auto fixes are provided for the language."
+									}
+								},
+								"deprecationMessage": "Auto Fix is enabled by default. Use the single string form."
+							}
+						]
+					},
+					"description": "An array of language ids which should be validated by ESLint. If not installed ESLint will show an error."
+				},
+				"eslint.ignoreUntitled": {
+					"scope": "resource",
+					"type": "boolean",
+					"default": false,
+					"description": "If true, untitled files won't be validated by ESLint."
 				},
 				"eslint.probe": {
+					"scope": "resource",
+					"type": "array",
+					"items": {
+						"type": "string"
+					},
 					"default": [
 						"astro",
 						"javascript",
@@ -296,39 +324,147 @@
 						"json",
 						"jsonc"
 					],
-					"description": "An array of language ids for which the extension should probe if support is installed.",
-					"items": {
-						"type": "string"
-					},
-					"scope": "resource",
-					"type": "array"
-				},
-				"eslint.problems.shortenToSingleLine": {
-					"default": false,
-					"description": "Shortens the text spans of underlined problems to their first related line.",
-					"scope": "resource",
-					"type": "boolean"
+					"description": "An array of language ids for which the extension should probe if support is installed."
 				},
 				"eslint.provideLintTask": {
+					"scope": "resource",
+					"type": "boolean",
 					"default": false,
 					"deprecationMessage": "This option is deprecated. Use eslint.lintTask.enable instead.",
-					"description": "Controls whether a task for linting the whole workspace will be available.",
-					"scope": "resource",
-					"type": "boolean"
-				},
-				"eslint.quiet": {
-					"default": false,
-					"description": "Turns on quiet mode, which ignores warnings.",
-					"scope": "resource",
-					"type": "boolean"
+					"description": "Controls whether a task for linting the whole workspace will be available."
+				},
+				"eslint.lintTask.enable": {
+					"scope": "resource",
+					"type": "boolean",
+					"default": false,
+					"description": "Controls whether a task for linting the whole workspace will be available."
+				},
+				"eslint.lintTask.options": {
+					"scope": "resource",
+					"type": "string",
+					"default": ".",
+					"markdownDescription": "Command line options applied when running the task for linting the whole workspace (see https://eslint.org/docs/user-guide/command-line-interface)."
+				},
+				"eslint.runtime": {
+					"scope": "machine-overridable",
+					"type": [
+						"string",
+						"null"
+					],
+					"default": null,
+					"markdownDescription": "The location of the node binary to run ESLint under."
+				},
+				"eslint.execArgv": {
+					"scope": "machine-overridable",
+					"anyOf": [
+						{
+							"type": "array",
+							"items": {
+								"type": "string"
+							}
+						}, {
+							"type": "null"
+						}
+					],
+					"default": null,
+					"markdownDescription": "Additional exec argv argument passed to the runtime. This can for example be used to control the maximum heap space using --max_old_space_size"
+				},
+				"eslint.debug": {
+					"scope": "window",
+					"type": "boolean",
+					"default": false,
+					"markdownDescription": "Enables ESLint debug mode (same as `--debug` on the command line)"
+				},
+				"eslint.codeAction.disableRuleComment": {
+					"scope": "resource",
+					"type": "object",
+					"default": {
+						"enable": true,
+						"location": "separateLine",
+						"commentStyle": "line"
+					},
+					"properties": {
+						"enable": {
+							"type": "boolean",
+							"default": true,
+							"description": "Show the disable code actions."
+						},
+						"location": {
+							"type": "string",
+							"enum": [
+								"separateLine",
+								"sameLine"
+							],
+							"default": "separateLine",
+							"description": "Configure the disable rule code action to insert the comment on the same line or a new line."
+						},
+						"commentStyle": {
+							"type": "string",
+							"enum": [
+								"line",
+								"block"
+							],
+							"default": "line",
+							"definition": "The comment style to use when disabling a rule on a specific line."
+						}
+					},
+					"additionalProperties": false,
+					"markdownDescription": "Show disable lint rule in the quick fix menu."
+				},
+				"eslint.codeAction.showDocumentation": {
+					"scope": "resource",
+					"type": "object",
+					"default": {
+						"enable": true
+					},
+					"properties": {
+						"enable": {
+							"type": "boolean",
+							"default": true,
+							"description": "Show the documentation code actions."
+						}
+					},
+					"additionalProperties": false,
+					"markdownDescription": "Show open lint rule documentation web page in the quick fix menu."
+				},
+				"eslint.codeActionsOnSave.mode": {
+					"scope": "resource",
+					"type": "string",
+					"enum": [
+						"all",
+						"problems"
+					],
+					"enumDescriptions": [
+						"Fixes all possible problems in the file. This option might take some time.",
+						"Fixes only reported problems that have non-overlapping textual edits. This option runs a lot faster."
+					],
+					"default": "all",
+					"markdownDescription": "Specifies the code action mode. Possible values are 'all' and 'problems'."
+				},
+				"eslint.codeActionsOnSave.rules": {
+					"scope": "resource",
+					"anyOf": [
+						{
+							"type": "array",
+							"items": {
+								"type": "string"
+							}
+						}, {
+							"type": "null"
+						}
+					],
+					"default": null,
+					"markdownDescription": "The rules that should be executed when computing the code actions on save or formatting a file. Defaults to the rules configured via the ESLint configuration"
+				},
+				"eslint.format.enable": {
+					"scope": "resource",
+					"type": "boolean",
+					"default": false,
+					"description": "Enables ESLint as a formatter."
 				},
 				"eslint.rules.customizations": {
-					"description": "Override the severity of one or more rules reported by this extension, regardless of the project's ESLint config. Use globs to apply default severities for multiple rules.",
 					"items": {
 						"properties": {
-							"rule": {
-								"type": "string"
-							},
 							"severity": {
 								"enum": [
 									"downgrade",
@@ -340,235 +476,127 @@
 									"off"
 								],
 								"type": "string"
+							},
+							"rule": {
+								"type": "string"
 							}
 						},
 						"type": "object"
 					},
 					"scope": "resource",
-					"type": "array"
-				},
-				"eslint.run": {
-					"default": "onType",
-					"description": "Run the linter on save (onSave) or on type (onType)",
-					"enum": [
-						"onSave",
-						"onType"
-					],
-					"scope": "resource",
-					"type": "string"
-				},
-				"eslint.runtime": {
-					"default": null,
-					"markdownDescription": "The location of the node binary to run ESLint under.",
-					"scope": "machine-overridable",
-					"type": [
-						"string",
-						"null"
-					]
-				},
-				"eslint.timeBudget.onFixes": {
-					"default": {
-						"error": 6000,
-						"warn": 3000
-					},
-					"markdownDescription": "The time budget in milliseconds to spend on computing fixes before showing a warning or error.",
-					"properties": {
-						"error": {
-							"default": 6000,
-							"markdownDescription": "The time budget in milliseconds to spend on computing fixes before showing an error.",
-							"minimum": 0,
-							"type": "number"
-						},
-						"warn": {
-							"default": 3000,
-							"markdownDescription": "The time budget in milliseconds to spend on computing fixes before showing a warning.",
-							"minimum": 0,
-							"type": "number"
-						}
-					},
-					"scope": "resource",
-					"type": "object"
-				},
-				"eslint.timeBudget.onValidation": {
-					"default": {
-						"error": 8000,
-						"warn": 4000
-					},
-					"markdownDescription": "The time budget in milliseconds to spend on validation before showing a warning or error.",
-					"properties": {
-						"error": {
-							"default": 8000,
-							"markdownDescription": "The time budget in milliseconds to spend on validation before showing an error.",
-							"minimum": 0,
-							"type": "number"
-						},
-						"warn": {
-							"default": 4000,
-							"markdownDescription": "The time budget in milliseconds to spend on validation before showing a warning.",
-							"minimum": 0,
-							"type": "number"
-						}
-					},
-					"scope": "resource",
-					"type": "object"
-				},
-				"eslint.trace.server": {
-					"anyOf": [
-						{
-							"default": "off",
-							"enum": [
-								"off",
-								"messages",
-								"verbose"
-							],
-							"type": "string"
-						},
-						{
+					"type": "array",
+					"description": "Override the severity of one or more rules reported by this extension, regardless of the project's ESLint config. Use globs to apply default severities for multiple rules."
+				},
+				"eslint.notebooks.rules.customizations": {
+						"items": {
 							"properties": {
-								"format": {
-									"default": "text",
+								"severity": {
 									"enum": [
-										"text",
-										"json"
+										"downgrade",
+										"error",
+										"info",
+										"default",
+										"upgrade",
+										"warn",
+										"off"
 									],
 									"type": "string"
 								},
-								"verbosity": {
-									"default": "off",
-									"enum": [
-										"off",
-										"messages",
-										"verbose"
-									],
+								"rule": {
 									"type": "string"
 								}
 							},
 							"type": "object"
+						},
+						"scope": "resource",
+						"type": "array",
+						"description": "A special rules customization section for text cells in notebook documents."
+				},
+				"eslint.timeBudget.onValidation": {
+					"scope": "resource",
+					"type": "object",
+					"properties": {
+						"warn": {
+							"type": "number",
+							"default": 4000,
+							"minimum": 0,
+							"markdownDescription": "The time budget in milliseconds to spend on validation before showing a warning."
+						},
+						"error": {
+							"type": "number",
+							"default": 8000,
+							"minimum": 0,
+							"markdownDescription": "The time budget in milliseconds to spend on validation before showing an error."
 						}
-					],
-					"default": "off",
-					"description": "Traces the communication between VSCode and the eslint linter service.",
-					"scope": "window"
-				},
-				"eslint.useESLintClass": {
-					"default": false,
-					"description": "Since version 7 ESLint offers a new API call ESLint. Use it even if the old CLIEngine is available. From version 8 on forward on ESLint class is available.",
-					"scope": "resource",
-					"type": "boolean"
-				},
-				"eslint.useFlatConfig": {
-					"default": null,
-					"markdownDescription": "Controls whether flat config should be used or not. This setting requires ESLint version 8.57 or later and is interpreted according to the [ESLint Flat Config rollout plan](https://eslint.org/blog/2023/10/flat-config-rollout-plans/). This means:\n\n - *8.57.0 <= ESLint version < 9.x*: setting is honored and defaults to false\n- *9.0.0 <= ESLint version < 10.x*: settings is honored and defaults to true\n- *10.0.0 <= ESLint version*: setting is ignored. Flat configs are the default and can't be turned off.",
-					"scope": "resource",
-					"type": "boolean"
-				},
-				"eslint.validate": {
-					"description": "An array of language ids which should be validated by ESLint. If not installed ESLint will show an error.",
-					"items": {
-						"anyOf": [
-							{
-								"type": "string"
-							},
-							{
-								"deprecationMessage": "Auto Fix is enabled by default. Use the single string form.",
-								"properties": {
-									"autoFix": {
-										"description": "Whether auto fixes are provided for the language.",
-										"type": "boolean"
-									},
-									"language": {
-										"description": "The language id to be validated by ESLint.",
-										"type": "string"
-									}
-								},
-								"type": "object"
-							}
-						]
-					},
-					"scope": "resource",
-					"type": "array"
-				},
-				"eslint.workingDirectories": {
-					"items": {
-						"anyOf": [
-							{
-								"type": "string"
-							},
-							{
-								"properties": {
-									"mode": {
-										"default": "location",
-										"enum": [
-											"auto",
-											"location"
-										],
-										"type": "string"
-									}
-								},
-								"required": [
-									"mode"
-								],
-								"type": "object"
-							},
-							{
-								"deprecationMessage": "Use the new !cwd form.",
-								"properties": {
-									"changeProcessCWD": {
-										"description": "Whether the process's cwd should be changed as well.",
-										"type": "boolean"
-									},
-									"directory": {
-										"description": "The working directory to use if a file's path starts with this directory.",
-										"type": "string"
-									}
-								},
-								"required": [
-									"directory"
-								],
-								"type": "object"
-							},
-							{
-								"properties": {
-									"!cwd": {
-										"description": "Set to true if ESLint shouldn't change the working directory.",
-										"type": "boolean"
-									},
-									"directory": {
-										"description": "The working directory to use if a file's path starts with this directory.",
-										"type": "string"
-									}
-								},
-								"required": [
-									"directory"
-								],
-								"type": "object"
-							},
-							{
-								"properties": {
-									"!cwd": {
-										"description": "Set to true if ESLint shouldn't change the working directory.",
-										"type": "boolean"
-									},
-									"pattern": {
-										"description": "A glob pattern to match a working directory.",
-										"type": "string"
-									}
-								},
-								"required": [
-									"pattern"
-								],
-								"type": "object"
-							}
-						]
-					},
-					"markdownDescription": "Specifies how the working directories ESLint is using are computed. ESLint resolves configuration files (e.g. `eslintrc`, `.eslintignore`) relative to a working directory so it is important to configure this correctly.",
-					"scope": "resource",
-					"type": "array"
+					},
+					"default": {
+						"warn": 4000,
+						"error": 8000
+					},
+					"markdownDescription": "The time budget in milliseconds to spend on validation before showing a warning or error."
+				},
+				"eslint.timeBudget.onFixes": {
+					"scope": "resource",
+					"type": "object",
+					"properties": {
+						"warn": {
+							"type": "number",
+							"default": 3000,
+							"minimum": 0,
+							"markdownDescription": "The time budget in milliseconds to spend on computing fixes before showing a warning."
+						},
+						"error": {
+							"type": "number",
+							"default": 6000,
+							"minimum": 0,
+							"markdownDescription": "The time budget in milliseconds to spend on computing fixes before showing an error."
+						}
+					},
+					"default": {
+						"warn": 3000,
+						"error": 6000
+					},
+					"markdownDescription": "The time budget in milliseconds to spend on computing fixes before showing a warning or error."
 				}
-			},
-			"title": "ESLint",
-			"type": "object"
+			}
 		},
+		"commands": [
+			{
+				"title": "Fix all auto-fixable Problems",
+				"category": "ESLint",
+				"command": "eslint.executeAutofix"
+			},
+			{
+				"title": "Create ESLint configuration",
+				"category": "ESLint",
+				"command": "eslint.createConfig"
+			},
+			{
+				"title": "Show Output Channel",
+				"category": "ESLint",
+				"command": "eslint.showOutputChannel"
+			},
+			{
+				"title": "Migrate Settings",
+				"category": "ESLint",
+				"command": "eslint.migrateSettings"
+			},
+			{
+				"title": "Restart ESLint Server",
+				"category": "ESLint",
+				"command": "eslint.restart"
+			},
+			{
+				"title": "Revalidate all open files",
+				"category": "ESLint",
+				"command": "eslint.revalidate"
+			}
+		],
+		"taskDefinitions": [
+			{
+				"type": "eslint"
+			}
+		],
 		"jsonValidation": [
 			{
 				"fileMatch": ".eslintrc",
@@ -585,47 +613,46 @@
 		],
 		"languages": [
 			{
+				"id": "ignore",
 				"extensions": [
 					".eslintignore"
-				],
-				"id": "ignore"
-			},
-			{
+				]
+			},
+			{
+				"id": "jsonc",
 				"filenames": [
 					".eslintrc.json"
-				],
-				"id": "jsonc"
-			}
-		],
-		"taskDefinitions": [
-			{
-				"type": "eslint"
+				]
 			}
 		]
 	},
-	"activationEvents": [
-		"onStartupFinished"
-	],
+	"scripts": {
+		"vscode:prepublish": "npm run webpack",
+		"webpack": "npm run clean && webpack --mode production --config ./client/webpack.config.js && webpack --mode production --config ./server/webpack.config.js",
+		"webpack:dev": "npm run clean && webpack --mode none --config ./client/webpack.config.js && webpack --mode none --config ./server/webpack.config.js",
+		"compile": "tsc -b",
+		"compile:client": "tsc -b ./client/tsconfig.json",
+		"compile:server": "tsc -b ./server/tsconfig.json",
+		"watch": "tsc -b -w",
+		"test": "cd client && npm test && cd ..",
+		"lint": "node ./build/bin/all.js run lint",
+		"clean": "rimraf client/out && rimraf server/out",
+		"postinstall": "node ./build/bin/all.js install",
+		"symlink:lsp": "node ./build/bin/symlink.js"
+	},
 	"devDependencies": {
-		"@types/node": "^20.14.8",
+		"@types/mocha": "^10.0.6",
+		"@types/node": "^18.14.6",
+		"@typescript-eslint/eslint-plugin": "^7.1.1",
+		"@typescript-eslint/parser": "^7.1.1",
+		"eslint": "^8.57.0",
 		"merge-options": "^3.0.4",
-		"rimraf": "^5.0.7",
-		"shelljs": "^0.8.5",
-		"ts-loader": "^9.5.1"
-	},
-	"icon": "eslint_icon.png",
-	"capabilities": {
-		"untrustedWorkspaces": {
-			"description": "The extension requires workspace trust because it loads configuration files and code from the workspace and executes it.",
-			"supported": false
-		},
-		"virtualWorkspaces": {
-			"description": "Using ESLint is not possible in virtual workspaces.",
-			"supported": false
-		}
-	},
-	"enabledApiProposals": [],
-	"extensionKind": [
-		"workspace"
-	]
+		"mocha": "^10.3.0",
+		"rimraf": "^5.0.5",
+		"ts-loader": "^9.5.1",
+		"typescript": "^5.3.3",
+		"webpack": "^5.90.3",
+		"webpack-cli": "^5.1.4",
+		"shelljs": "^0.8.5"
+	}
 }